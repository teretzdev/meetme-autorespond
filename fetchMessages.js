import puppeteer from 'puppeteer';
import { google } from 'googleapis';
import { authorize, getChatHistory, updateChatHistory } from './src/services/sheetService.js';
import { initializeBrowser, loginToMeetMe, navigateToChatPage, handlePopUps, extractChatData } from './src/services/meetmeService.js';
import { AIAgent } from './src/agents/aiAgent.js';
import config from './src/config/config.js';
import logger from './src/utils/logger.js';
import { setupDatabase, setupRabbitMQ } from './src/utils/setup.cjs';

async function fetchMeetMeMessages() {
  const browser = await puppeteer.launch({ headless: false });
  const page = await browser.newPage();

  const aiAgent = new AIAgent(); // Initialize the AI agent

  try {
    const authClient = await authorize();
    const db = await setupDatabase();
    const { channel } = await setupRabbitMQ();

    let isLoggedIn = false;
    for (let attempt = 1; attempt <= 3; attempt++) {
      isLoggedIn = await loginToMeetMe(page, config.MEETME_USERNAME, config.MEETME_PASSWORD);
      if (isLoggedIn) break;
      logger.warn(`Login attempt ${attempt} failed. Retrying...`);
      await page.waitForTimeout(3000); // Wait before retrying
    }
    if (!isLoggedIn) throw new Error('Login failed after multiple attempts');

    logger.info('Login successful. Waiting before navigating to chat...');
    await page.waitForTimeout(1000);

    logger.info('Attempting to navigate to chat page...');
    let isChatPageLoaded = await navigateToChatPage(page);
    
    if (!isChatPageLoaded) {
      logger.error('Failed to navigate to chat page. Retrying with forced reload...');
      await page.reload({ waitUntil: 'networkidle0' });
      isChatPageLoaded = await navigateToChatPage(page);
      if (!isChatPageLoaded) {
        logger.error('Failed to navigate to chat page after first retry. Waiting 5 seconds before second retry...');
        await page.waitForTimeout(5000);
        await page.reload({ waitUntil: 'networkidle0' });
        isChatPageLoaded = await navigateToChatPage(page);
        if (!isChatPageLoaded) {
          throw new Error('Failed to navigate to chat page after multiple attempts');
        }
      }
    }

    logger.info('Successfully navigated to chat page. Handling pop-ups...');
    await handlePopUps(page);

    logger.info('Extracting chat data...');
    let chatData = [];
    try {
      chatData = await extractChatData(page);
      if (!Array.isArray(chatData) || chatData.length === 0) {
        throw new Error('No chat data extracted or data structure is invalid');
      }
      logger.info(`Extracted chat data: ${JSON.stringify(chatData, null, 2)}`);
    } catch (error) {
      logger.error(`Error extracting chat data: ${error.message}`);
      return; // Exit if chat data extraction fails
    }

    if (chatData.length === 0) {
      logger.info('No chat data extracted. Ending process.');
      return;
    }

    const existingChatHistory = await getChatHistory(authClient);
    logger.info(`Existing chat history: ${JSON.stringify(existingChatHistory, null, 2)}`);

    for (const message of chatData) {
      // Skip messages that should not be processed
      if (message.shortMessage.startsWith('Liked your photo!') || 
          message.shortMessage.startsWith('Seen') || 
          message.shortMessage.startsWith('Sent')) {
        logger.info(`Skipping message: ${message.shortMessage}`);
        continue;
      }

      const userCode = message.href.match(/\/(\d+)\/chat$/)[1];
      const userHistory = existingChatHistory.filter(entry => entry[0] === message.username);
      const mostRecentMessage = userHistory.reduce((latest, entry) => entry[1] > latest ? entry[1] : latest, 0);

      // Only process messages newer than the most recent message in the user's history
      if (message.timeSent <= mostRecentMessage) {
        logger.info(`Skipping older message: ${message.shortMessage}`);
        continue;
      }

      const existingEntry = existingChatHistory.find(entry => entry[3] === message.href && entry[2] === message.shortMessage);
      if (!existingEntry) {
        try {
<<<<<<< HEAD
          // Retrieve and format the user's chat history
          const userChatHistory = existingChatHistory.filter(entry => entry[0] === message.username);
          const formattedChatHistory = userChatHistory.map(entry => ({
            timestamp: entry[1],
            message: entry[2],
            href: entry[3]
          }));

          // Include chat history in the message payload
          const messageWithHistory = {
            ...message,
            chatHistory: formattedChatHistory
          };

          channel.sendToQueue('meetme_processed', Buffer.from(JSON.stringify(messageWithHistory)), { persistent: true });
          logger.info(`Sent message with history to 'messages_to_process': ${JSON.stringify(messageWithHistory)}`);
=======
          const formattedHistory = formatChatHistory(userHistory);
          await aiAgent.processMessage(message.shortMessage, formattedHistory);
          const aiResponse = aiAgent.getResponse();
          message.aiResponse = aiResponse.message; // Attach AI response to the message

          channel.sendToQueue('meetme_processed', Buffer.from(JSON.stringify(message)), { persistent: true });
          logger.info(`Sent message to 'meetme_processed': ${JSON.stringify(message)}`);
>>>>>>> bb83aaf8
        } catch (error) {
          logger.error(`Failed to send message to 'meetme_processed': ${error.message}`);
        }
      }
    }

    logger.info('Messages fetched and queued for processing');

  } catch (error) {
    logger.error(`Error in fetchMeetMeMessages: ${error.message}`);
    logger.error(`Error stack: ${error.stack}`);
  } finally {
    await browser.close();
  }
}

// Run fetch job every X minutes
const fetchInterval = config.FETCH_INTERVAL || 15 * 60 * 1000; // Default 15 minutes
setInterval(fetchMeetMeMessages, fetchInterval);

// Initial run
fetchMeetMeMessages();
<|MERGE_RESOLUTION|>--- conflicted
+++ resolved
@@ -94,7 +94,6 @@
       const existingEntry = existingChatHistory.find(entry => entry[3] === message.href && entry[2] === message.shortMessage);
       if (!existingEntry) {
         try {
-<<<<<<< HEAD
           // Retrieve and format the user's chat history
           const userChatHistory = existingChatHistory.filter(entry => entry[0] === message.username);
           const formattedChatHistory = userChatHistory.map(entry => ({
@@ -111,15 +110,6 @@
 
           channel.sendToQueue('meetme_processed', Buffer.from(JSON.stringify(messageWithHistory)), { persistent: true });
           logger.info(`Sent message with history to 'messages_to_process': ${JSON.stringify(messageWithHistory)}`);
-=======
-          const formattedHistory = formatChatHistory(userHistory);
-          await aiAgent.processMessage(message.shortMessage, formattedHistory);
-          const aiResponse = aiAgent.getResponse();
-          message.aiResponse = aiResponse.message; // Attach AI response to the message
-
-          channel.sendToQueue('meetme_processed', Buffer.from(JSON.stringify(message)), { persistent: true });
-          logger.info(`Sent message to 'meetme_processed': ${JSON.stringify(message)}`);
->>>>>>> bb83aaf8
         } catch (error) {
           logger.error(`Failed to send message to 'meetme_processed': ${error.message}`);
         }
