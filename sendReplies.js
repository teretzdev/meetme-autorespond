import puppeteer from 'puppeteer';
import dotenv from 'dotenv';
import amqp from 'amqplib';

dotenv.config({ path: './meetme_data/.env' });

const logger = console;
let messageCounter = 0;
let browser;
let page;
let isLoggedIn = false;
let currentUrl = '';
let lastActivityTime = 0;

const TIMEOUT = 30000; // 30 seconds
const NAVIGATION_TIMEOUT = 45000; // 45 seconds
const SHORT_CHECK_INTERVAL = 1000; // 1 second
const MAX_RETRIES = 5;
const STATE_CHECK_INTERVAL = 5000; // 5 seconds
const IDLE_TIMEOUT = 3000; // 3 seconds

let state = {
    isLoggedIn: false,
    currentUrl: '',
    lastActivityTime: Date.now()
};

async function initBrowser() {
    browser = await puppeteer.launch({ headless: false });
    page = await browser.newPage();
    page.setDefaultNavigationTimeout(NAVIGATION_TIMEOUT);
    let isLoggedIn = false;
    for (let attempt = 1; attempt <= 3; attempt++) {
        isLoggedIn = await loginToMeetMe(page);
        if (isLoggedIn) break;
        logger.warn(`Login attempt ${attempt} failed. Retrying...`);
        await delay(3000); // Wait before retrying
    }
    if (!isLoggedIn) throw new Error('Login failed after multiple attempts');
    return loginToMeetMe(page);
}

async function checkLoginStatus(page) {
    try {
        const currentUrl = await page.url();
        logger.info(`Checking login status on URL: ${currentUrl}`);

        if (currentUrl.includes('#meet') || currentUrl.includes('app.meetme.com') || currentUrl.includes('#chat/')) {
            logger.info('On #meet, app page, or chat page, assuming logged in');
            return true;
        }

        // Check for elements that are typically present when logged in
        const loggedInSelectors = [
            '#site-nav-user-menu',
            '.site-nav-user-dropdown',
            '[data-testid="header-avatar"]',
            '.phoenix-topnav-profile-menu',
            '.phoenix-topnav-profile-menu-toggle'
        ];

        for (const selector of loggedInSelectors) {
            const element = await page.$(selector);
            if (element) {
                logger.info(`Logged in status detected (${selector} found)`);
                return true;
            }
        }

        // If we can't find any logged-in indicators, assume not logged in
        logger.info('No logged-in indicators found, assuming not logged in');
        return false;
    } catch (error) {
        logger.error('Error checking login status:', error);
        return false;
    }
}

async function updateState() {
    state.currentUrl = await page.url();
    state.isLoggedIn = await checkLoginStatus(page);
}

async function processNextMessage() {
    try {
        const connection = await amqp.connect('amqp://localhost');
        const channel = await connection.createChannel();
        const queue = 'meetme_processed';

        await channel.assertQueue(queue, { durable: true });

        const message = await channel.get(queue, { noAck: false });
        if (message) {
            messageCounter++;
            const parsedMessage = JSON.parse(message.content.toString());
            logger.info(`[${messageCounter}] Processing message for: ${parsedMessage.original.name}`);
            
            await sendReply(parsedMessage);
            channel.ack(message);
            logger.info(`[${messageCounter}] Message processed successfully`);
        } else {
            logger.info('No messages in queue to process');
        }

        await connection.close();
    } catch (error) {
        logger.error('Error processing next message:', error);
    }
}

async function loginToMeetMe(page) {
    try {
        logger.info('Starting login process');
        await page.goto('https://www.meetme.com/#home', { waitUntil: 'networkidle0' });
        logger.info('Page loaded. Current URL:', await page.url());

        // Wait for the loading spinner to disappear
        logger.info('Waiting for page to finish loading');
        await page.waitForSelector('.nav-initial-loading', { hidden: true, timeout: 30000 });

        // Wait for any login button to appear
        logger.info('Waiting for login button');
        await page.waitForFunction(() => {
            return document.querySelector('button, a').innerText.toLowerCase().includes('login') ||
                   document.querySelector('button, a').innerText.toLowerCase().includes('sign in');
        }, { timeout: 30000 });

        logger.info('Clicking login button');
        await page.evaluate(() => {
            const loginButton = Array.from(document.querySelectorAll('button, a')).find(el => 
                el.innerText.toLowerCase().includes('login') || el.innerText.toLowerCase().includes('sign in')
            );
            if (loginButton) loginButton.click();
        });

        // Pause to allow modal and elements to appear
        logger.info('Waiting for login modal to appear');
        await delay(3000);  // Use the custom delay function instead of waitForTimeout

<<<<<<< HEAD
        // Wait for login form elements to appear
        logger.info('Waiting for login form elements');
        await page.waitForFunction(() => {
            return document.querySelector('input[type="email"]') && 
                   document.querySelector('input[type="password"]') &&
                   document.querySelector('button[type="submit"]');
        }, { timeout: 30000 });

        logger.info('Entering credentials');
        await page.type('input[type="email"]', process.env.MEETME_EMAIL);
        await page.type('input[type="password"]', process.env.MEETME_PASSWORD);

        logger.info('Submitting login form');
        await page.click('button[type="submit"]');
=======
            const loginSuccess = await checkLoginStatus(page);
            if (loginSuccess) {
                logger.info('Login successful.');
                return true;
            }

            const loginButton = await page.waitForSelector('.login-button', { visible: true, timeout: TIMEOUT });
            await loginButton.click();

            logger.info('Entering credentials');
            await page.waitForSelector('#site-login-modal-email', { visible: true, timeout: TIMEOUT });
            
            await page.type('input[name="email"]', process.env.MEETME_EMAIL);
            await page.type('input[name="password"]', process.env.MEETME_PASSWORD);

            logger.info('Submitting login form');
            await Promise.all([
                page.click('#site-login-modal-submit-group > button'),
                page.waitForNavigation({ waitUntil: 'networkidle0', timeout: NAVIGATION_TIMEOUT })
            ]);

            const loginSuccess = await checkLoginStatus(page);
            if (loginSuccess) {
                await updateState();
                logger.info('Successfully logged in to MeetMe');
                return true;
            }
>>>>>>> be592b07

        logger.info('Waiting for navigation after login');
        await page.waitForNavigation({ timeout: 60000 });

        logger.info('Checking if login was successful');
        const loggedIn = await page.evaluate(() => {
            return !document.querySelector('button, a').innerText.toLowerCase().includes('login') &&
                   !document.querySelector('button, a').innerText.toLowerCase().includes('sign in');
        });

        if (loggedIn) {
            logger.info('Login successful');
            return true;
        } else {
            throw new Error('Login failed');
        }
    } catch (error) {
        logger.error('Error during login process:', error);
        return false;
    }

    return false;
}

async function sendReply(message) {
    state.lastActivityTime = Date.now();
    const chatUrl = message.original.url;
    logger.info(`[${messageCounter}] Attempting to navigate to: ${chatUrl}`);
   
    if (!chatUrl) {
        throw new Error('Chat URL is undefined');
    }
   
    for (let attempt = 1; attempt <= MAX_RETRIES; attempt++) {
        try {
            if (!browser || !browser.isConnected() || !page) {
                logger.info(`Browser or page not available. Reinitializing...`);
                const loginSuccess = await initBrowser();
                if (!loginSuccess) {
                    throw new Error('Failed to initialize browser and log in');
                }
            }

            await page.goto(chatUrl, { waitUntil: 'networkidle0', timeout: NAVIGATION_TIMEOUT });
            await updateState();
            logger.info(`[${messageCounter}] Navigation attempt ${attempt}: Successfully navigated to: ${await page.url()}`);
           
            // Wait for additional time to ensure dynamic content is loaded
            await delay(5000);

            // Log the page content for debugging
            const pageContent = await page.content();
            logger.info(`[${messageCounter}] Page content: ${pageContent}`);

            // Handle potential popups
            await handlePopups();
            await handleEnableButton();  // Add this line to specifically handle the Enable button

            // Wait for the chat input to be available
            const chatInputSelectors = [
                'textarea[placeholder="Type a message…"]',
                'textarea[placeholder="Enter your message..."]',
                'div[contenteditable="true"][role="textbox"]'
            ];

            let chatInput = null;
            for (let i = 0; i < 3; i++) {  // Try up to 3 times
                await handlePopups();  // Handle popups before each attempt
                for (const selector of chatInputSelectors) {
                    chatInput = await page.$(selector);
                    if (chatInput) {
                        logger.info(`[${messageCounter}] Chat input found with selector: ${selector}`);
                        break;
                    }
                }
                if (chatInput) break;
                await delay(2000);  // Wait 2 seconds before trying again
            }

            if (!chatInput) {
                throw new Error('Chat input not found');
            }

            logger.info(`[${messageCounter}] Chat input found. Proceeding with message sending.`);

            // Scroll the chat input into view
            await chatInput.evaluate(el => el.scrollIntoView({ behavior: 'smooth', block: 'center' }));
            await delay(1000);  // Wait for scroll to complete

            await handlePopups();  // Handle popups again before interacting with chat input

            try {
                // Try to click and type normally
                await chatInput.click({ clickCount: 3 });
                await chatInput.press('Backspace');
                await chatInput.type(message.flowiseResponse.text, { delay: 10 });
            } catch (clickError) {
                logger.warn(`[${messageCounter}] Failed to click chat input. Attempting to set value directly.`);
                // If clicking fails, try to set the value directly
                await page.evaluate((selector, text) => {
                    const element = document.querySelector(selector);
                    if (element) {
                        element.value = text;
                        element.dispatchEvent(new Event('input', { bubbles: true }));
                    }
                }, chatInputSelectors[0], message.flowiseResponse.text);
            }

            // Wait for the submit button to be visible and enabled
            const submitButtonSelectors = [
                'button[type="submit"]',
                'button[aria-label="Send"]',
                'button.chat-input-submit'
            ];

            let submitButton = null;
            for (const selector of submitButtonSelectors) {
                submitButton = await page.$(selector);
                if (submitButton) {
                    logger.info(`[${messageCounter}] Submit button found with selector: ${selector}`);
                    break;
                }
            }

            if (!submitButton) {
                throw new Error('Submit button not found');
            }

            // Click the submit button
            try {
                await submitButton.click();
                logger.info(`[${messageCounter}] Submit button clicked to send message`);
            } catch (submitError) {
                logger.warn(`[${messageCounter}] Failed to click submit button. Attempting to trigger submit event.`);
                await page.evaluate((selector) => {
                    const button = document.querySelector(selector);
                    if (button) {
                        button.click();
                    }
                }, submitButtonSelectors[0]);
            }

            // Wait for the message to appear in the chat
            await page.waitForFunction(
                (text) => {
                    const messages = document.querySelectorAll('.chat-message-outgoing');
                    return Array.from(messages).some(msg => msg.textContent.includes(text.substring(0, 50)));
                },
                { timeout: TIMEOUT },
                message.flowiseResponse.text
            );

            logger.info(`[${messageCounter}] Message content found in chat`);
            logger.info(`[${messageCounter}] Send reply process completed successfully`);

            // Navigate back to the #meet page
            await page.goto('https://beta.meetme.com/#meet', { waitUntil: 'networkidle0', timeout: NAVIGATION_TIMEOUT });
            logger.info(`[${messageCounter}] Returned to #meet page`);

            return;
        } catch (error) {
            logger.error(`[${messageCounter}] Error in sendReply (attempt ${attempt}/${MAX_RETRIES}): ${error.message}`);
            if (attempt === MAX_RETRIES) {
                logger.error('Max retries reached. Aborting sendReply.');
                throw error;
            }
            await delay(5000);
        }
    }
}

async function handlePopups() {
    const popupSelectors = [
        '.modal-close',
        '.close-button',
        '[aria-label="Close"]',
        '.dismiss-button',
        // Add more selectors for different types of popups
    ];

    for (const selector of popupSelectors) {
        try {
            const closeButton = await page.$(selector);
            if (closeButton) {
                await closeButton.click();
                logger.info(`Closed popup with selector: ${selector}`);
                await delay(1000);  // Wait for popup to close
            }
        } catch (error) {
            logger.warn(`Failed to close popup with selector: ${selector}`);
        }
    }

    // Handle "Enable" button
    try {
        const enableButton = await page.$('button:contains("Enable")');
        if (enableButton) {
            await enableButton.click();
            logger.info('Clicked "Enable" button');
            await delay(2000);  // Wait for any changes after clicking Enable
        }
    } catch (error) {
        logger.warn('Failed to click "Enable" button:', error);
    }

    // Handle any "Block" buttons that might appear
    try {
        const blockButton = await page.$('button:contains("Block")');
        if (blockButton) {
            await blockButton.click();
            logger.info('Clicked "Block" button');
            await delay(1000);
        }
    } catch (error) {
        logger.warn('Failed to click "Block" button');
    }
}

async function handleEnableButton() {
    try {
        const enableButton = await page.evaluateHandle(() => {
            const buttons = Array.from(document.querySelectorAll('button'));
            return buttons.find(button => button.textContent.includes('Enable'));
        });

        if (enableButton) {
            await enableButton.click();
            logger.info('Clicked "Enable" button');
            await delay(2000);  // Wait for any changes after clicking Enable
            return true;
        }
    } catch (error) {
        logger.warn('Failed to find or click "Enable" button:', error);
    }
    return false;
}

async function processMessages() {
    while (true) {
        try {
            await updateState();
            logger.info(`Current state - URL: ${state.currentUrl}, Logged in: ${state.isLoggedIn}, Last activity: ${new Date(state.lastActivityTime).toISOString()}`);

            const currentTime = Date.now();
            const idleTime = currentTime - state.lastActivityTime;

            if (state.isLoggedIn || idleTime > IDLE_TIMEOUT) {
                logger.info(`Conditions met for processing messages. Logged in: ${state.isLoggedIn}, Idle time: ${idleTime}ms`);
                await processNextMessage();
                state.lastActivityTime = currentTime; // Reset the last activity time after processing a message
            } else {
                logger.info(`Not processing messages. Logged in: ${state.isLoggedIn}, Idle time: ${idleTime}ms`);
            }
        } catch (error) {
            logger.error('Error in processMessages:', error);
        }
        await delay(STATE_CHECK_INTERVAL);
    }
}

processMessages().catch(error => {
    logger.error('Fatal error in processMessages:', error);
    if (browser) browser.close();
    process.exit(1);
});

// Main execution
(async () => {
    try {
        await initBrowser();
        await processMessages(); // This will now handle both state checking and message processing
    } catch (error) {
        logger.error('Fatal error:', error);
        if (browser) await browser.close();
        process.exit(1);
    }
})();
<|MERGE_RESOLUTION|>--- conflicted
+++ resolved
@@ -118,26 +118,21 @@
         logger.info('Waiting for page to finish loading');
         await page.waitForSelector('.nav-initial-loading', { hidden: true, timeout: 30000 });
 
-        // Wait for any login button to appear
-        logger.info('Waiting for login button');
-        await page.waitForFunction(() => {
-            return document.querySelector('button, a').innerText.toLowerCase().includes('login') ||
-                   document.querySelector('button, a').innerText.toLowerCase().includes('sign in');
-        }, { timeout: 30000 });
-
-        logger.info('Clicking login button');
-        await page.evaluate(() => {
-            const loginButton = Array.from(document.querySelectorAll('button, a')).find(el => 
-                el.innerText.toLowerCase().includes('login') || el.innerText.toLowerCase().includes('sign in')
-            );
-            if (loginButton) loginButton.click();
-        });
-
-        // Pause to allow modal and elements to appear
-        logger.info('Waiting for login modal to appear');
-        await delay(3000);  // Use the custom delay function instead of waitForTimeout
-
-<<<<<<< HEAD
+            const loginSuccess = await checkLoginStatus(page);
+            if (loginSuccess) {
+                logger.info('Login successful.');
+                return true;
+            }
+
+            const loginButton = await page.waitForSelector('.login-button', { visible: true, timeout: TIMEOUT });
+            await loginButton.click();
+
+            logger.info('Entering credentials');
+            await page.waitForSelector('#site-login-modal-email', { visible: true, timeout: TIMEOUT });
+            
+            await page.type('input[name="email"]', process.env.MEETME_EMAIL);
+            await page.type('input[name="password"]', process.env.MEETME_PASSWORD);
+
         // Wait for login form elements to appear
         logger.info('Waiting for login form elements');
         await page.waitForFunction(() => {
@@ -152,35 +147,6 @@
 
         logger.info('Submitting login form');
         await page.click('button[type="submit"]');
-=======
-            const loginSuccess = await checkLoginStatus(page);
-            if (loginSuccess) {
-                logger.info('Login successful.');
-                return true;
-            }
-
-            const loginButton = await page.waitForSelector('.login-button', { visible: true, timeout: TIMEOUT });
-            await loginButton.click();
-
-            logger.info('Entering credentials');
-            await page.waitForSelector('#site-login-modal-email', { visible: true, timeout: TIMEOUT });
-            
-            await page.type('input[name="email"]', process.env.MEETME_EMAIL);
-            await page.type('input[name="password"]', process.env.MEETME_PASSWORD);
-
-            logger.info('Submitting login form');
-            await Promise.all([
-                page.click('#site-login-modal-submit-group > button'),
-                page.waitForNavigation({ waitUntil: 'networkidle0', timeout: NAVIGATION_TIMEOUT })
-            ]);
-
-            const loginSuccess = await checkLoginStatus(page);
-            if (loginSuccess) {
-                await updateState();
-                logger.info('Successfully logged in to MeetMe');
-                return true;
-            }
->>>>>>> be592b07
 
         logger.info('Waiting for navigation after login');
         await page.waitForNavigation({ timeout: 60000 });
