--- conflicted
+++ resolved
@@ -566,11 +566,7 @@
         } else {
             logger.info('No messages found. Waiting for the next check...');
         }
-<<<<<<< HEAD
     } catch (error) { // Added catch block
-=======
-    } catch (error) {
->>>>>>> 2ea1c97e
         logger.error('Error in main execution:', error);
     }
 }
