--- conflicted
+++ resolved
@@ -412,17 +412,11 @@
     }
 }
 
-<<<<<<< HEAD
 processMessages().catch(error => {
     logger.error('Fatal error in processMessages:', error);
     if (browser) browser.close();
     process.exit(1);
 });
-=======
-// Add this function at the top of your file, after the imports
-function delay(ms) {
-    return new Promise(resolve => setTimeout(resolve, ms));
-}
 
 // Main execution
 (async () => {
@@ -435,4 +429,3 @@
         process.exit(1);
     }
 })();
->>>>>>> f8e9e82e
