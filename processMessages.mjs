import { authorize } from './src/auth/googleAuth.js';
import pkg from './src/utils/setup.cjs';
import { setupDatabase, setupRabbitMQ } from './src/utils/setup.cjs'; // Changed from import to require
import { AIAgent } from './src/agents/aiAgent.js';
import { updateChatHistory, formatChatHistory } from './src/services/sheetService.js';
import logger from './src/utils/logger.js';
<<<<<<< HEAD
import { ChatHistory } from './chatHistory.mjs'; // Import ChatHistory class
=======
import { determinePhase, getPhaseNumber } from './chatPhaseAnalyzer.js'; // Import determinePhase and getPhaseNumber
>>>>>>> bb83aaf8

async function processMessages(db, channel, authClient) {
  const aiAgent = new AIAgent(); // Initialize the AI agent
  channel.consume('meetme_processed', async (msg) => {
    logger.info('Received a message to process'); // Log when a message is received
    if (msg !== null) {
      const message = JSON.parse(msg.content.toString());
      try {
        logger.info(`Processing message ${message.id}`);
        
        // Load user's chat history
        const chatHistory = new ChatHistory();
        const userHistory = await chatHistory.getHistory(message.username);

        // Skip processing if message is older or same timestamp
        const isOlderOrSame = userHistory.some(entry => 
          entry.timestamp >= message.timestamp
        );
        if (isOlderOrSame) {
          logger.info(`Skipping message for user ${message.username} due to older or same timestamp`);
          channel.ack(msg);
          return;
        }

        const formattedHistory = formatChatHistory(userHistory);
        
        // Determine the user's phase
        const currentPhase = determinePhase(userHistory);
        const phaseNumber = getPhaseNumber(currentPhase); // Use getPhaseNumber to get the phase number

        await aiAgent.processMessage(message.shortMessage, formattedHistory); // Use AI agent to process message
        const aiResponse = aiAgent.getResponse(); // Get the response from AI agent
        logger.info(`AI Response for user ${message.username}: ${JSON.stringify(aiResponse)}`);
        
        await db.run("UPDATE messages SET reply_to_send = ?, status = 'processed' WHERE id = ?", [aiResponse.message, message.id]);
        
        const updates = [[
          message.username,
          message.timeSent,
          message.shortMessage,
          message.href,
          aiResponse.message,
          'processed',
          currentPhase, // Include the current phase
          phaseNumber   // Include the phase number
        ]];
        await updateChatHistory(authClient, updates);
        
        // Update user's chat history
        await chatHistory.addToHistory(message.username, message, currentPhase);

        channel.sendToQueue('replies_to_send', Buffer.from(JSON.stringify({
          id: message.id,
          href: message.href,
          reply: aiResponse.message,
          phase: currentPhase, // Include the phase in the message
          phaseNumber: phaseNumber // Include the phase number in the message
        })), { persistent: true });

        console.log(`Sent message to queue with phase: ${currentPhase}`); // Log phase

        channel.ack(msg);
      } catch (error) {
        logger.error(`Error processing message ${message.id}: ${error.message}`);
        await db.run("UPDATE messages SET status = 'error' WHERE id = ?", message.id);
        channel.ack(msg);
      }
    }
  });
}

async function startProcessing() {
  try {
    logger.info('Starting message processing');
    const authClient = await authorize();
    logger.info('Authorization successful'); // Log after successful authorization
    const db = await setupDatabase();
    logger.info('Database setup successful'); // Log after database setup
    const { channel } = await setupRabbitMQ();
    logger.info('RabbitMQ setup successful'); // Log after RabbitMQ setup
    await processMessages(db, channel, authClient);
  } catch (error) {
    logger.error(`Error in message processing: ${error.message}`, { stack: error.stack });
  }
}

startProcessing();
<|MERGE_RESOLUTION|>--- conflicted
+++ resolved
@@ -4,11 +4,7 @@
 import { AIAgent } from './src/agents/aiAgent.js';
 import { updateChatHistory, formatChatHistory } from './src/services/sheetService.js';
 import logger from './src/utils/logger.js';
-<<<<<<< HEAD
 import { ChatHistory } from './chatHistory.mjs'; // Import ChatHistory class
-=======
-import { determinePhase, getPhaseNumber } from './chatPhaseAnalyzer.js'; // Import determinePhase and getPhaseNumber
->>>>>>> bb83aaf8
 
 async function processMessages(db, channel, authClient) {
   const aiAgent = new AIAgent(); // Initialize the AI agent
